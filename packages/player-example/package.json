--- conflicted
+++ resolved
@@ -1,11 +1,6 @@
 {
-<<<<<<< HEAD
 	"name": "@remotion/player-example",
-	"version": "3.0.0-rc.1",
-=======
-	"name": "player-example",
 	"version": "2.6.16",
->>>>>>> d08a2698
 	"private": true,
 	"author": "Jonny Burger <jonny@remotion.dev>",
 	"maintainers": [
@@ -13,11 +8,10 @@
 		"Shankhadeep Dey <shankhadeepdey99@gmail.com>"
 	],
 	"dependencies": {
-<<<<<<< HEAD
 		"@pmmmwh/react-refresh-webpack-plugin": "^0.5.3",
-		"@remotion/bundler": "3.0.0-rc.1",
-		"@remotion/eslint-config": "3.0.0-rc.1",
-		"@remotion/player": "3.0.0-rc.1",
+		"@remotion/bundler": "2.6.16",
+		"@remotion/eslint-config": "2.6.16",
+		"@remotion/player": "2.6.16",
 		"@types/node": "^12.0.0",
 		"@types/react": "18.0.1",
 		"@types/react-dom": "18.0.0",
@@ -31,26 +25,10 @@
 		"react-dev-utils": "^12.0.1",
 		"react-dom": "18.0.0",
 		"react-refresh": "^0.11.0",
-		"remotion": "3.0.0-rc.1",
+		"remotion": "2.6.16",
 		"typescript": "^4.5.5",
 		"webpack": "5.60.0",
 		"webpack-dev-server": "^4.6.0"
-=======
-		"@craco/craco": "^6.1.1",
-		"@remotion/player": "2.6.16",
-		"@testing-library/jest-dom": "^5.11.4",
-		"@testing-library/react": "^11.1.0",
-		"@testing-library/user-event": "^12.1.10",
-		"@types/jest": "^27.4.0",
-		"@types/node": "^12.0.0",
-		"@types/react": "17.0.39",
-		"@types/react-dom": "^17.0.11",
-		"react": "^17.0.1",
-		"react-dom": "^17.0.1",
-		"react-scripts": "4.0.3",
-		"remotion": "2.6.16",
-		"typescript": "^4.5.5"
->>>>>>> d08a2698
 	},
 	"scripts": {
 		"lint": "eslint src --ext ts,tsx",
