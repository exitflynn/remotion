import React, {
	forwardRef,
	useContext,
	useEffect,
	useImperativeHandle,
	useMemo,
	useRef,
} from 'react';
import {getAbsoluteSrc} from '../absolute-src';
import {
	useFrameForVolumeProp,
	useMediaStartsAt,
} from '../audio/use-audio-frame';
import {CompositionManager} from '../CompositionManager';
import {isApproximatelyTheSame} from '../is-approximately-the-same';
import {isRemoteAsset} from '../is-remote-asset';
import {random} from '../random';
import {continueRender, delayRender} from '../ready-manager';
import {SequenceContext} from '../sequencing';
import {useAbsoluteCurrentFrame, useCurrentFrame} from '../use-frame';
import {useUnsafeVideoConfig} from '../use-unsafe-video-config';
import {evaluateVolume} from '../volume-prop';
import {getMediaTime} from './get-current-time';
import {RemotionVideoProps} from './props';

const VideoForRenderingForwardFunction: React.ForwardRefRenderFunction<
	HTMLVideoElement,
	RemotionVideoProps
> = ({onError, volume: volumeProp, playbackRate, ...props}, ref) => {
	const absoluteFrame = useAbsoluteCurrentFrame();

	const frame = useCurrentFrame();
	const volumePropsFrame = useFrameForVolumeProp();
	const videoConfig = useUnsafeVideoConfig();
	const videoRef = useRef<HTMLVideoElement>(null);
	const sequenceContext = useContext(SequenceContext);
	const mediaStartsAt = useMediaStartsAt();

	const {registerAsset, unregisterAsset} = useContext(CompositionManager);

	// Generate a string that's as unique as possible for this asset
	// but at the same time the same on all threads
	const id = useMemo(
		() =>
			`audio-${random(props.src ?? '')}-${sequenceContext?.cumulatedFrom}-${
				sequenceContext?.relativeFrom
			}-${sequenceContext?.durationInFrames}-muted:${props.muted}`,
		[
			props.src,
			props.muted,
			sequenceContext?.cumulatedFrom,
			sequenceContext?.relativeFrom,
			sequenceContext?.durationInFrames,
		]
	);

	if (!videoConfig) {
		throw new Error('No video config found');
	}

	const volume = evaluateVolume({
		volume: volumeProp,
		frame: volumePropsFrame,
		mediaVolume: 1,
	});

	useEffect(() => {
		if (!props.src) {
			throw new Error('No src passed');
		}

		if (props.muted) {
			return;
		}

		registerAsset({
			type: 'video',
			src: getAbsoluteSrc(props.src),
			id,
			frame: absoluteFrame,
			volume,
			isRemote: isRemoteAsset(getAbsoluteSrc(props.src)),
			mediaFrame: frame,
			playbackRate: playbackRate ?? 1,
		});

		return () => unregisterAsset(id);
	}, [
		props.muted,
		props.src,
		registerAsset,
		id,
		unregisterAsset,
		volume,
		frame,
		absoluteFrame,
		playbackRate,
	]);

	useImperativeHandle(ref, () => {
		return videoRef.current as HTMLVideoElement;
	});

	useEffect(() => {
		if (!videoRef.current) {
			return;
		}

		const currentTime = (() => {
			return getMediaTime({
				fps: videoConfig.fps,
				frame,
				src: props.src as string,
				playbackRate: playbackRate || 1,
				startFrom: -mediaStartsAt,
			});
		})();
		const handle = delayRender();
		if (process.env.NODE_ENV === 'test') {
			continueRender(handle);
			return;
		}

		if (isApproximatelyTheSame(videoRef.current.currentTime, currentTime)) {
			if (videoRef.current.readyState >= 2) {
				continueRender(handle);
				return;
			}

			videoRef.current.addEventListener(
				'loadeddata',
				() => {
					continueRender(handle);
				},
				{once: true}
			);
			return;
		}

		videoRef.current.currentTime = currentTime;

		videoRef.current.addEventListener(
			'seeked',
			() => {
<<<<<<< HEAD
				// Improve me: This is ensures frame perfectness but slows down render.
				// Please see this issue for context: https://github.com/remotion-dev/remotion/issues/200

				// Only affects macOS since it uses VideoToolbox decoding.
				setTimeout(() => {
=======
				if (window.navigator.platform.startsWith('Mac')) {
					// If the
					setTimeout(() => {
						continueRender(handle);
					}, 100);
				} else {
>>>>>>> 34c866c4
					continueRender(handle);
				}
			},
			{once: true}
		);
		videoRef.current.addEventListener(
			'ended',
			() => {
				continueRender(handle);
			},
			{once: true}
		);
		videoRef.current.addEventListener(
			'error',
			(err) => {
				console.error('Error occurred in video', err);
				continueRender(handle);
			},
			{once: true}
		);
	}, [
		volumePropsFrame,
		props.src,
		playbackRate,
		videoConfig.fps,
		frame,
		mediaStartsAt,
	]);

	return <video ref={videoRef} {...props} onError={onError} />;
};

export const VideoForRendering = forwardRef(VideoForRenderingForwardFunction);<|MERGE_RESOLUTION|>--- conflicted
+++ resolved
@@ -142,20 +142,15 @@
 		videoRef.current.addEventListener(
 			'seeked',
 			() => {
-<<<<<<< HEAD
-				// Improve me: This is ensures frame perfectness but slows down render.
-				// Please see this issue for context: https://github.com/remotion-dev/remotion/issues/200
+				if (window.navigator.platform.startsWith('Mac')) {
+					// Improve me: This is ensures frame perfectness but slows down render.
+					// Please see this issue for context: https://github.com/remotion-dev/remotion/issues/200
 
-				// Only affects macOS since it uses VideoToolbox decoding.
-				setTimeout(() => {
-=======
-				if (window.navigator.platform.startsWith('Mac')) {
-					// If the
+					// Only affects macOS since it uses VideoToolbox decoding.
 					setTimeout(() => {
 						continueRender(handle);
 					}, 100);
 				} else {
->>>>>>> 34c866c4
 					continueRender(handle);
 				}
 			},
