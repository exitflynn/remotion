import React, {useEffect, useRef} from 'react';
import {usePlayingState} from '../timeline-position-state';
import {useAbsoluteCurrentFrame, useCurrentFrame} from '../use-frame';
import {useUnsafeVideoConfig} from '../use-unsafe-video-config';
import {RemotionVideoProps} from './props';

export const VideoForDevelopment: React.FC<RemotionVideoProps> = (props) => {
	const videoRef = useRef<HTMLVideoElement>(null);
	const currentFrame = useCurrentFrame();
	const absoluteFrame = useAbsoluteCurrentFrame();
	const videoConfig = useUnsafeVideoConfig();
	const [playing] = usePlayingState();

	useEffect(() => {
		if (playing) {
			videoRef.current?.play();
		} else {
			videoRef.current?.pause();
		}
	}, [playing]);

	useEffect(() => {
		if (!videoRef.current) {
			throw new Error('No video ref found');
		}

		if (!videoConfig) {
			throw new Error('No video config found');
		}
<<<<<<< HEAD
		if (!playing || currentFrame === 0 || absoluteFrame === 0) {
=======

		if (!playing) {
			videoRef.current.currentTime = currentFrame / (1000 / videoConfig.fps);
			return;
		}

		if (videoRef.current.paused) {
>>>>>>> 581eafa5
			videoRef.current.currentTime = currentFrame / (1000 / videoConfig.fps);
			videoRef.current.play();
		}
	}, [currentFrame, playing, videoConfig, absoluteFrame]);

	return <video ref={videoRef} muted {...props} />;
};<|MERGE_RESOLUTION|>--- conflicted
+++ resolved
@@ -27,17 +27,13 @@
 		if (!videoConfig) {
 			throw new Error('No video config found');
 		}
-<<<<<<< HEAD
-		if (!playing || currentFrame === 0 || absoluteFrame === 0) {
-=======
 
-		if (!playing) {
+		if (!playing || absoluteFrame === 0) {
 			videoRef.current.currentTime = currentFrame / (1000 / videoConfig.fps);
 			return;
 		}
 
 		if (videoRef.current.paused) {
->>>>>>> 581eafa5
 			videoRef.current.currentTime = currentFrame / (1000 / videoConfig.fps);
 			videoRef.current.play();
 		}
