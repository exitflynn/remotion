--- conflicted
+++ resolved
@@ -185,23 +185,19 @@
 		},
 		cliProgress.Presets.shades_grey
 	);
-<<<<<<< HEAD
-	const assets = await renderFrames({
-=======
-	const rendered = await renderFrames({
->>>>>>> 387fcbcc
+	const {assetPositions, frameCount} = await renderFrames({
 		config,
 		onFrameUpdate: (frame) => renderProgress.update(frame),
 		parallelism,
 		compositionId,
 		outputDir,
-		onStart: ({frameCount}) => {
+		onStart: ({frameCount: fc}) => {
 			process.stdout.write(
 				`📼 (2/${steps}) Rendering frames (${getActualConcurrency(
 					parallelism
 				)}x concurrency)...\n`
 			);
-			renderProgress.start(frameCount, 0);
+			renderProgress.start(fc, 0);
 		},
 		userProps,
 		webpackBundle: bundled,
@@ -227,7 +223,7 @@
 			},
 			cliProgress.Presets.shades_grey
 		);
-		stitchingProgress.start(rendered.frameCount, 0);
+		stitchingProgress.start(frameCount, 0);
 		await stitchFramesToVideo({
 			dir: outputDir,
 			width: config.width,
@@ -239,7 +235,7 @@
 			pixelFormat,
 			codec,
 			crf,
-			assets,
+			assets: assetPositions,
 			parallelism,
 			onProgress: (frame) => {
 				stitchingProgress.update(frame);
