import {bundle, BundlerInternals} from '@remotion/bundler';
import {
	getCompositions,
<<<<<<< HEAD
	getFfmpegVersion,
	OnStartData,
	openBrowser,
=======
>>>>>>> 5b6e401f
	renderFrames,
	RenderInternals,
	stitchFramesToVideo,
} from '@remotion/renderer';
import chalk from 'chalk';
import cliProgress from 'cli-progress';
import fs from 'fs';
import os from 'os';
import path from 'path';
import {Config, Internals} from 'remotion';
import {getFinalOutputCodec} from 'remotion/dist/config/codec';
import {getCompositionId} from './get-composition-id';
import {getConfigFileName} from './get-config-file-name';
import {getOutputFilename} from './get-filename';
import {getInputProps} from './get-input-props';
import {getImageFormat} from './image-formats';
import {loadConfigFile} from './load-config';
import {Log} from './log';
import {parseCommandLine, parsedCli} from './parse-command-line';
import {getUserPassedFileExtension} from './user-passed-output-location';
import {warnAboutFfmpegVersion} from './warn-about-ffmpeg-version';

export const render = async () => {
	const startTime = Date.now();
	const file = parsedCli._[1];
	const fullPath = path.join(process.cwd(), file);

	const configFileName = getConfigFileName();
	const appliedName = loadConfigFile(configFileName);
	parseCommandLine();
	if (appliedName) {
		Log.Verbose(`Applied configuration from ${appliedName}.`);
	}
	const parallelism = Internals.getConcurrency();
	const frameRange = Internals.getRange();
	if (typeof frameRange === 'number') {
		Log.Warn('Selected a single frame. Assuming you want to output an image.');
		Log.Warn(
			`If you want to render a video, pass a range:  '--frames=${frameRange}-${frameRange}'.`
		);
		Log.Warn("To dismiss this message, add the '--sequence' flag explicitly.");
		Config.Output.setImageSequence(true);
	}
	const shouldOutputImageSequence = Internals.getShouldOutputImageSequence();
	const userCodec = Internals.getOutputCodecOrUndefined();

	const codec = getFinalOutputCodec({
		codec: userCodec,
		fileExtension: getUserPassedFileExtension(),
		emitWarning: true,
	});

	const ffmpegVersion = await RenderInternals.getFfmpegVersion();
	Log.Verbose(
		'Your FFMPEG version:',
		ffmpegVersion ? ffmpegVersion.join('.') : 'Built from source'
	);
	warnAboutFfmpegVersion(ffmpegVersion);
	if (
		codec === 'vp8' &&
		!(await RenderInternals.ffmpegHasFeature('enable-libvpx'))
	) {
		Log.Error(
			"The Vp8 codec has been selected, but your FFMPEG binary wasn't compiled with the --enable-lipvpx flag."
		);
		Log.Error(
			'This does not work, please switch out your FFMPEG binary or choose a different codec.'
		);
	}
	if (
		codec === 'h265' &&
		!(await RenderInternals.ffmpegHasFeature('enable-gpl'))
	) {
		Log.Error(
			"The H265 codec has been selected, but your FFMPEG binary wasn't compiled with the --enable-gpl flag."
		);
		Log.Error(
			'This does not work, please recompile your FFMPEG binary with --enable-gpl --enable-libx265 or choose a different codec.'
		);
	}
	if (
		codec === 'h265' &&
		!(await RenderInternals.ffmpegHasFeature('enable-libx265'))
	) {
		Log.Error(
			"The H265 codec has been selected, but your FFMPEG binary wasn't compiled with the --enable-libx265 flag."
		);
		Log.Error(
			'This does not work, please recompile your FFMPEG binary with --enable-gpl --enable-libx265 or choose a different codec.'
		);
	}

	const outputFile = getOutputFilename(codec, shouldOutputImageSequence);
	const overwrite = Internals.getShouldOverwrite();
	const inputProps = getInputProps();
	const quality = Internals.getQuality();
	const browser = Internals.getBrowser() ?? Internals.DEFAULT_BROWSER;
	const browserInstance = RenderInternals.openBrowser(browser, {
		shouldDumpIo: Internals.Logging.isEqualOrBelowLogLevel('verbose'),
	});

	const absoluteOutputFile = path.resolve(process.cwd(), outputFile);
	if (fs.existsSync(absoluteOutputFile) && !overwrite) {
		Log.Error(
			`File at ${absoluteOutputFile} already exists. Use --overwrite to overwrite.`
		);
		process.exit(1);
	}
	if (!shouldOutputImageSequence) {
		await RenderInternals.validateFfmpeg();
	}
	const crf = shouldOutputImageSequence ? null : Internals.getActualCrf(codec);
	if (crf !== null) {
		Internals.validateSelectedCrfAndCodecCombination(crf, codec);
	}
	const pixelFormat = Internals.getPixelFormat();
	const imageFormat = getImageFormat(
		shouldOutputImageSequence ? undefined : codec
	);

	Internals.validateSelectedPixelFormatAndCodecCombination(pixelFormat, codec);
	Internals.validateSelectedPixelFormatAndImageFormatCombination(
		pixelFormat,
		imageFormat
	);
	try {
		await RenderInternals.ensureLocalBrowser(browser);
	} catch (err) {
		Log.Error('Could not download a browser for rendering frames.');
		Log.Error(err);
		process.exit(1);
	}
	if (shouldOutputImageSequence) {
		fs.mkdirSync(absoluteOutputFile, {
			recursive: true,
		});
	}
	const steps = shouldOutputImageSequence ? 2 : 3;
	process.stdout.write(`📦 (1/${steps}) Bundling video...\n`);

	const bundlingProgress = new cliProgress.Bar(
		{
			clearOnComplete: true,
			format: '[{bar}] {percentage}%',
		},
		cliProgress.Presets.shades_grey
	);

	const shouldCache = Internals.getWebpackCaching();
	const cacheExistedBefore = BundlerInternals.cacheExists('production', null);
	if (cacheExistedBefore && !shouldCache) {
		process.stdout.write('🧹 Cache disabled but found. Deleting... ');
		await BundlerInternals.clearCache('production', null);
		process.stdout.write('done. \n');
	}
	bundlingProgress.start(100, 0);
	const bundled = await bundle(
		fullPath,
		(progress) => {
			bundlingProgress.update(progress);
		},
		{
			enableCaching: shouldCache,
		}
	);
	bundlingProgress.stop();
	Log.Verbose('Bundled under', bundled);
	const cacheExistedAfter = BundlerInternals.cacheExists('production', null);
	if (cacheExistedAfter && !cacheExistedBefore) {
		Log.Info('⚡️ Cached bundle. Subsequent builds will be faster.');
	}
	const openedBrowser = await browserInstance;
	const comps = await getCompositions(bundled, {
		browser: Internals.getBrowser() || Internals.DEFAULT_BROWSER,
		inputProps,
		browserInstance: openedBrowser,
	});
	const compositionId = getCompositionId(comps);

	const config = comps.find((c) => c.id === compositionId);
	if (!config) {
		throw new Error(`Cannot find composition with ID ${compositionId}`);
	}

	const outputDir = shouldOutputImageSequence
		? absoluteOutputFile
		: await fs.promises.mkdtemp(path.join(os.tmpdir(), 'react-motion-render'));

	Log.Verbose('Output dir', outputDir);

	const renderProgress = new cliProgress.Bar(
		{
			clearOnComplete: true,
			etaBuffer: 50,
			format: '[{bar}] {percentage}% | ETA: {eta}s | {value}/{total}',
		},
		cliProgress.Presets.shades_grey
	);
	const {assetsInfo, frameCount} = await renderFrames({
		config,
		onFrameUpdate: (frame: number) => renderProgress.update(frame),
		parallelism,
		compositionId,
		outputDir,
		onStart: ({frameCount: fc}: OnStartData) => {
			process.stdout.write(
				`📼 (2/${steps}) Rendering frames (${RenderInternals.getActualConcurrency(
					parallelism
				)}x concurrency)...\n`
			);
			renderProgress.start(fc, 0);
		},
		inputProps,
		webpackBundle: bundled,
		imageFormat,
		quality,
		browser,
		frameRange: frameRange ?? null,
		dumpBrowserLogs: Internals.Logging.isEqualOrBelowLogLevel('verbose'),
		puppeteerInstance: openedBrowser,
	});

	const closeBrowserPromise = openedBrowser.close();
	renderProgress.stop();
	if (process.env.DEBUG) {
		Internals.perf.logPerf();
	}
	if (!shouldOutputImageSequence) {
		process.stdout.write(`🧵 (3/${steps}) Stitching frames together...\n`);
		if (typeof crf !== 'number') {
			throw TypeError('CRF is unexpectedly not a number');
		}
		const stitchingProgress = new cliProgress.Bar(
			{
				clearOnComplete: true,
				etaBuffer: 50,
				format: '[{bar}] {percentage}% | ETA: {eta}s | {value}/{total}',
			},
			cliProgress.Presets.shades_grey
		);
		stitchingProgress.start(frameCount, 0);
		await stitchFramesToVideo({
			dir: outputDir,
			width: config.width,
			height: config.height,
			fps: config.fps,
			outputLocation: absoluteOutputFile,
			force: overwrite,
			imageFormat,
			pixelFormat,
			codec,
			crf,
			assetsInfo,
			parallelism,
			onProgress: (frame: number) => {
				stitchingProgress.update(frame);
			},
			onDownload: (src: string) => {
				Log.Info('\n');
				Log.Info('Downloading asset... ', src);
			},
			verbose: Internals.Logging.isEqualOrBelowLogLevel('verbose'),
		});
		stitchingProgress.stop();

		Log.Info('Cleaning up...');
		try {
			await Promise.all([
				fs.promises.rmdir(outputDir, {
					recursive: true,
				}),
				fs.promises.rmdir(bundled, {
					recursive: true,
				}),
			]);
		} catch (err) {
			Log.Error('Could not clean up directory.');
			Log.Error(err);
			Log.Error('Do you have minimum required Node.js version?');
			process.exit(1);
		}
		Log.Info(chalk.green('\n✅ Your video is ready!'));
	} else {
		Log.Info(chalk.green('\n✅ Your image sequence is ready!'));
	}
	Log.Info(
		[
			'\n- Total render time:',
			Math.round((Date.now() - startTime) / 1000),
			'second(s)',
		].join(' ')
	);
	Log.Info('-', outputFile, 'can be found in:');
	Log.Info(chalk.cyan(`  ▶️ ${absoluteOutputFile}`));
	await closeBrowserPromise;
};<|MERGE_RESOLUTION|>--- conflicted
+++ resolved
@@ -1,12 +1,7 @@
 import {bundle, BundlerInternals} from '@remotion/bundler';
 import {
 	getCompositions,
-<<<<<<< HEAD
-	getFfmpegVersion,
 	OnStartData,
-	openBrowser,
-=======
->>>>>>> 5b6e401f
 	renderFrames,
 	RenderInternals,
 	stitchFramesToVideo,
