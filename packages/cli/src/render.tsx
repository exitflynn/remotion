--- conflicted
+++ resolved
@@ -205,9 +205,7 @@
 			throw new TypeError('CRF is unexpectedly not a number');
 		}
 
-<<<<<<< HEAD
 		const stitchingProgress = createOverwriteableCliOutput();
-=======
 		const dirName = path.dirname(absoluteOutputFile);
 
 		if (!fs.existsSync(dirName)) {
@@ -215,9 +213,6 @@
 				recursive: true,
 			});
 		}
-
-		const stitchingProgress = createProgressBar();
->>>>>>> a16a5599
 
 		stitchingProgress.update(
 			makeStitchingProgress({
