--- conflicted
+++ resolved
@@ -248,17 +248,6 @@
 
 		Log.verbose('Cleaning up...');
 		try {
-<<<<<<< HEAD
-			await Promise.all([
-				(fs.promises.rm ?? fs.promises.rmdir)(outputDir, {
-					recursive: true,
-				}),
-				(fs.promises.rm ?? fs.promises.rmdir)(bundled, {
-					recursive: true,
-				}),
-				close(),
-			]);
-=======
 			if (process.platform === 'win32') {
 				// Properly delete directories because Windows doesn't seem to like fs.
 				await deleteDirectory(outputDir);
@@ -273,7 +262,6 @@
 					}),
 				]);
 			}
->>>>>>> 02f65b26
 		} catch (err) {
 			Log.warn('Could not clean up directory.');
 			Log.warn(err);
