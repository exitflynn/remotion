--- conflicted
+++ resolved
@@ -20,17 +20,6 @@
 		"@babel/plugin-syntax-jsx": "7.12.13",
 		"@babel/preset-env": "7.12.13",
 		"@babel/preset-react": "7.12.13",
-<<<<<<< HEAD
-		"@remotion/babel-loader": "^2.0.5",
-		"@remotion/bundler": "^2.0.5",
-		"@remotion/cli": "^2.0.5",
-		"@remotion/eslint-config": "^2.0.3",
-		"@remotion/eslint-plugin": "^2.0.2",
-		"@remotion/gif": "^2.0.5",
-		"@remotion/media-utils": "^2.0.5",
-		"@remotion/three": "^2.0.2",
-		"@types/react-native": "^0.64.0",
-=======
 		"@remotion/babel-loader": "^2.0.7",
 		"@remotion/bundler": "^2.0.7",
 		"@remotion/cli": "^2.0.7",
@@ -39,9 +28,10 @@
 		"@remotion/gif": "^2.0.7",
 		"@remotion/media-utils": "^2.0.7",
 		"@remotion/renderer": "^2.0.7",
+		"@remotion/three": "^2.0.2",
 		"@types/express": "^4.17.11",
 		"@types/node": "^15.0.1",
->>>>>>> 1250927e
+		"@types/react-native": "^0.64.0",
 		"@types/styled-components": "^5.1.1",
 		"babel-loader": "^8.2.2",
 		"express": "^4.17.1",
@@ -51,11 +41,8 @@
 		"remotion": "^2.0.7",
 		"styled-components": "^5.1.1",
 		"svg-path-properties": "^1.0.4",
-<<<<<<< HEAD
-=======
 		"three": "^0.125.0",
 		"ts-node": "^9.1.1",
->>>>>>> 1250927e
 		"ts-unused-exports": "^7.0.1",
 		"typescript": "^4.1.2",
 		"xns": "^2.0.7"
