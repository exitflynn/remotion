import * as assert from 'assert';
<<<<<<< HEAD
import {StillImageFormat} from 'remotion';
import {Page} from './browser/Page';
import {ScreenshotOptions} from './browser/ScreenshotOptions';
=======
import type {Page, ScreenshotOptions} from 'puppeteer-core';
import type {StillImageFormat} from 'remotion';
>>>>>>> d72738cc
import {_screenshotTask} from './screenshot-task';

export const screenshot = (
	page: Page,
	options: ScreenshotOptions
): Promise<Buffer | string | void> => {
	let screenshotType: 'png' | 'jpeg' | null = null;
	// options.type takes precedence over inferring the type from options.path
	// because it may be a 0-length file with no extension created beforehand
	// (i.e. as a temp file).
	if (options.type) {
		assert.ok(
			options.type === 'png' || options.type === 'jpeg',
			'Unknown options.type value: ' + options.type
		);
		screenshotType = options.type;
	} else if (options.path) {
		const filePath = options.path;
		const extension = filePath
			.slice(filePath.lastIndexOf('.') + 1)
			.toLowerCase();
		if (extension === 'png') screenshotType = 'png';
		else if (extension === 'jpg' || extension === 'jpeg')
			screenshotType = 'jpeg';
		assert.ok(
			screenshotType,
			`Unsupported screenshot type for extension \`.${extension}\``
		);
	}

	if (!screenshotType) screenshotType = 'png';

	if (options.quality) {
		assert.ok(
			screenshotType === 'jpeg',
			'options.quality is unsupported for the ' +
				screenshotType +
				' screenshots'
		);
		assert.ok(
			typeof options.quality === 'number',
			'Expected options.quality to be a number but found ' +
				typeof options.quality
		);
		assert.ok(
			Number.isInteger(options.quality),
			'Expected options.quality to be an integer'
		);
		assert.ok(
			options.quality >= 0 && options.quality <= 100,
			'Expected options.quality to be between 0 and 100 (inclusive), got ' +
				options.quality
		);
	}

	if (options.clip) {
		assert.ok(
			typeof options.clip.x === 'number',
			'Expected options.clip.x to be a number but found ' +
				typeof options.clip.x
		);
		assert.ok(
			typeof options.clip.y === 'number',
			'Expected options.clip.y to be a number but found ' +
				typeof options.clip.y
		);
		assert.ok(
			typeof options.clip.width === 'number',
			'Expected options.clip.width to be a number but found ' +
				typeof options.clip.width
		);
		assert.ok(
			typeof options.clip.height === 'number',
			'Expected options.clip.height to be a number but found ' +
				typeof options.clip.height
		);
		assert.ok(
			options.clip.width !== 0,
			'Expected options.clip.width not to be 0.'
		);
		assert.ok(
			options.clip.height !== 0,
			'Expected options.clip.height not to be 0.'
		);
	}

	return page.screenshotTaskQueue.postTask(() =>
		_screenshotTask(page, screenshotType as StillImageFormat, options)
	);
};<|MERGE_RESOLUTION|>--- conflicted
+++ resolved
@@ -1,12 +1,7 @@
 import * as assert from 'assert';
-<<<<<<< HEAD
-import {StillImageFormat} from 'remotion';
-import {Page} from './browser/Page';
-import {ScreenshotOptions} from './browser/ScreenshotOptions';
-=======
-import type {Page, ScreenshotOptions} from 'puppeteer-core';
 import type {StillImageFormat} from 'remotion';
->>>>>>> d72738cc
+import type {Page} from './browser/Page';
+import type {ScreenshotOptions} from './browser/ScreenshotOptions';
 import {_screenshotTask} from './screenshot-task';
 
 export const screenshot = (
