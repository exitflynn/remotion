import {Browser as PuppeteerBrowser, Page} from 'puppeteer-core';
import {Browser, Internals, TCompMetadata} from 'remotion';
import {openBrowser} from './open-browser';
import {setPropsAndEnv} from './set-props-and-env';

type GetCompositionsConfig = {
	browser?: Browser;
	inputProps?: object | null;
	envVariables?: Record<string, string>;
	browserInstance?: PuppeteerBrowser;
};

const getPageAndCleanupFn = async ({
	passedInInstance,
	browser,
}: {
	passedInInstance: PuppeteerBrowser | undefined;
	browser: Browser;
}): Promise<{
	cleanup: () => void;
	page: Page;
}> => {
	if (passedInInstance) {
		const page = await passedInInstance.newPage();
		return {
			page,
			cleanup: () => {
				// Close puppeteer page and don't wait for it to finish.
				// Keep browser open.
				page.close().catch((err) => {
					console.error('Was not able to close puppeteer page', err);
				});
			},
		};
	}

	const browserInstance = await openBrowser(
		browser || Internals.DEFAULT_BROWSER
	);
	const browserPage = await browserInstance.newPage();

	return {
		page: browserPage,
		cleanup: () => {
			// Close whole browser that was just created and don't wait for it to finish.
			browserInstance.close().catch((err) => {
				console.error('Was not able to close puppeteer page', err);
			});
		},
	};
};

export const getCompositions = async (
<<<<<<< HEAD
	serveUrl: string,
	config?: {
		browser?: Browser;
		inputProps?: object | null;
		envVariables?: Record<string, string>;
		browserInstance?: PuppeteerBrowser;
	}
=======
	webpackBundle: string,
	config?: GetCompositionsConfig
>>>>>>> d8cad392
): Promise<TCompMetadata[]> => {
	const {page, cleanup} = await getPageAndCleanupFn({
		passedInInstance: config?.browserInstance,
		browser: config?.browser ?? Internals.DEFAULT_BROWSER,
	});

	page.on('error', console.error);
	page.on('pageerror', console.error);

	await setPropsAndEnv({
		inputProps: config?.inputProps,
		envVariables: config?.envVariables,
		page,
		serveUrl,
	});

	await page.goto(`${serveUrl}/index.html?evaluation=true`);
	await page.waitForFunction('window.ready === true');
	const result = await page.evaluate('window.getStaticCompositions()');

<<<<<<< HEAD
	// Close puppeteer page and don't wait for it to finish.
	page.close().catch((err) => {
		console.error('Was not able to close puppeteer page', err);
	});
=======
	// Close web server and don't wait for it to finish,
	// it is slow.
	close().catch((err) => {
		console.error('Was not able to close web server', err);
	});
	cleanup();

>>>>>>> d8cad392
	return result as TCompMetadata[];
};<|MERGE_RESOLUTION|>--- conflicted
+++ resolved
@@ -51,18 +51,8 @@
 };
 
 export const getCompositions = async (
-<<<<<<< HEAD
 	serveUrl: string,
-	config?: {
-		browser?: Browser;
-		inputProps?: object | null;
-		envVariables?: Record<string, string>;
-		browserInstance?: PuppeteerBrowser;
-	}
-=======
-	webpackBundle: string,
 	config?: GetCompositionsConfig
->>>>>>> d8cad392
 ): Promise<TCompMetadata[]> => {
 	const {page, cleanup} = await getPageAndCleanupFn({
 		passedInInstance: config?.browserInstance,
@@ -83,19 +73,7 @@
 	await page.waitForFunction('window.ready === true');
 	const result = await page.evaluate('window.getStaticCompositions()');
 
-<<<<<<< HEAD
-	// Close puppeteer page and don't wait for it to finish.
-	page.close().catch((err) => {
-		console.error('Was not able to close puppeteer page', err);
-	});
-=======
-	// Close web server and don't wait for it to finish,
-	// it is slow.
-	close().catch((err) => {
-		console.error('Was not able to close web server', err);
-	});
 	cleanup();
 
->>>>>>> d8cad392
 	return result as TCompMetadata[];
 };