import path from 'path';
import {Browser as PuppeteerBrowser} from 'puppeteer-core';
import {
	Browser,
	FrameRange,
	ImageFormat,
	Internals,
	RenderAssetInfo,
	VideoConfig,
} from 'remotion';
<<<<<<< HEAD
import {provideScreenshot, seekToFrame} from '.';
=======
>>>>>>> 83149c2f
import {getActualConcurrency} from './get-concurrency';
import {getFrameCount} from './get-frame-range';
import {getFrameToRender} from './get-frame-to-render';
import {DEFAULT_IMAGE_FORMAT} from './image-format';
import {openBrowser} from './open-browser';
import {Pool} from './pool';
<<<<<<< HEAD
=======
import {provideScreenshot} from './provide-screenshot';
import {seekToFrame} from './seek-to-frame';
import {serveStatic} from './serve-static';
>>>>>>> 83149c2f

export type RenderFramesOutput = {
	frameCount: number;
	assetsInfo: RenderAssetInfo;
};

export type OnStartData = {
	frameCount: number;
};

export const renderFrames = async ({
	config,
	parallelism,
	onFrameUpdate,
	compositionId: compositionId,
	outputDir,
	onStart,
	inputProps,
	quality,
	imageFormat = DEFAULT_IMAGE_FORMAT,
	browser = Internals.DEFAULT_BROWSER,
	frameRange,
	dumpBrowserLogs = false,
	puppeteerInstance,
	serveUrl,
}: {
	config: VideoConfig;
<<<<<<< HEAD
	parallelism?: number | null;
	onFrameUpdate: (f: number, frame: string) => void;
	onStart: (data: OnStartData) => void;
=======
>>>>>>> 83149c2f
	compositionId: string;
	onStart: (data: OnStartData) => void;
	onFrameUpdate: (f: number) => void;
	outputDir: string;
	inputProps: unknown;
	imageFormat: ImageFormat;
	parallelism?: number | null;
	quality?: number;
	browser?: Browser;
	frameRange?: FrameRange | null;
	dumpBrowserLogs?: boolean;
	puppeteerInstance: PuppeteerBrowser;
	serveUrl: string;
}): Promise<RenderFramesOutput> => {
	if (quality !== undefined && imageFormat !== 'jpeg') {
		throw new Error(
			"You can only pass the `quality` option if `imageFormat` is 'jpeg'."
		);
	}
	const actualParallelism = getActualConcurrency(parallelism ?? null);

	const pages = new Array(actualParallelism).fill(true).map(async () => {
		const page = await puppeteerInstance.newPage();
		page.setViewport({
			width: config.width,
			height: config.height,
			deviceScaleFactor: 1,
		});
		page.on('error', console.error);
		page.on('pageerror', console.error);

		if (inputProps) {
			await page.goto(`${serveUrl}/index.html`);

			await page.evaluate(
				(key, input) => {
					window.localStorage.setItem(key, input);
				},
				Internals.INPUT_PROPS_KEY,
				JSON.stringify(inputProps)
			);
		}
		const site = `${serveUrl}/index.html?composition=${compositionId}`;
		console.log('going to ', site);
		await page.goto(site);
		return page;
	});

	const puppeteerPages = await Promise.all(pages);
	const pool = new Pool(puppeteerPages);

	const frameCount = getFrameCount(config.durationInFrames, frameRange ?? null);
	const lastFrameIndex = getFrameToRender(frameRange ?? null, frameCount - 1);
	// Substract one because 100 frames will be 00-99
	// --> 2 digits
	const filePadLength = String(lastFrameIndex).length;
	let framesRendered = 0;

	onStart({
		frameCount,
	});
	const assets = await Promise.all(
		new Array(frameCount)
			.fill(Boolean)
			.map((x, i) => i)
			.map(async (index) => {
				const frame = getFrameToRender(frameRange ?? null, index);
				const freePage = await pool.acquire();
				const paddedIndex = String(frame).padStart(filePadLength, '0');

				await seekToFrame({frame, page: freePage});
				const output = path.join(
					outputDir,
					`element-${paddedIndex}.${imageFormat}`
				);
				if (imageFormat !== 'none') {
					await provideScreenshot({
						page: freePage,
						imageFormat,
						quality,
						options: {
							frame,
							output,
						},
					});
				}
				const collectedAssets = await freePage.evaluate(() => {
					return window.remotion_collectAssets();
				});
				pool.release(freePage);
				framesRendered++;
				onFrameUpdate(framesRendered, output);
				return collectedAssets;
			})
	);

	return {
		assetsInfo: {
			assets,
			// TODO: Will break stuff
			bundleDir: '',
		},
		frameCount,
	};
};<|MERGE_RESOLUTION|>--- conflicted
+++ resolved
@@ -8,22 +8,13 @@
 	RenderAssetInfo,
 	VideoConfig,
 } from 'remotion';
-<<<<<<< HEAD
-import {provideScreenshot, seekToFrame} from '.';
-=======
->>>>>>> 83149c2f
 import {getActualConcurrency} from './get-concurrency';
 import {getFrameCount} from './get-frame-range';
 import {getFrameToRender} from './get-frame-to-render';
 import {DEFAULT_IMAGE_FORMAT} from './image-format';
-import {openBrowser} from './open-browser';
 import {Pool} from './pool';
-<<<<<<< HEAD
-=======
 import {provideScreenshot} from './provide-screenshot';
 import {seekToFrame} from './seek-to-frame';
-import {serveStatic} from './serve-static';
->>>>>>> 83149c2f
 
 export type RenderFramesOutput = {
 	frameCount: number;
@@ -44,22 +35,14 @@
 	inputProps,
 	quality,
 	imageFormat = DEFAULT_IMAGE_FORMAT,
-	browser = Internals.DEFAULT_BROWSER,
 	frameRange,
-	dumpBrowserLogs = false,
 	puppeteerInstance,
 	serveUrl,
 }: {
 	config: VideoConfig;
-<<<<<<< HEAD
-	parallelism?: number | null;
-	onFrameUpdate: (f: number, frame: string) => void;
-	onStart: (data: OnStartData) => void;
-=======
->>>>>>> 83149c2f
 	compositionId: string;
 	onStart: (data: OnStartData) => void;
-	onFrameUpdate: (f: number) => void;
+	onFrameUpdate: (f: number, src: string) => void;
 	outputDir: string;
 	inputProps: unknown;
 	imageFormat: ImageFormat;
@@ -67,7 +50,6 @@
 	quality?: number;
 	browser?: Browser;
 	frameRange?: FrameRange | null;
-	dumpBrowserLogs?: boolean;
 	puppeteerInstance: PuppeteerBrowser;
 	serveUrl: string;
 }): Promise<RenderFramesOutput> => {
