--- conflicted
+++ resolved
@@ -141,11 +141,7 @@
 			initialFrame,
 		});
 
-<<<<<<< HEAD
-		const site = `http://localhost:${port}/index.html?composition=${compositionId ?? config.id}`;
-=======
-		const site = `${normalizeServeUrl(serveUrl)}?composition=${compositionId}`;
->>>>>>> 681f8eb9
+		const site = `${normalizeServeUrl(serveUrl)}?composition=${config.id}`;
 		await page.goto(site);
 		page.off('error', errorCallback);
 		page.off('pageerror', errorCallback);
