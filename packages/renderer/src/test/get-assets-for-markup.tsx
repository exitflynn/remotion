--- conflicted
+++ resolved
@@ -8,16 +8,7 @@
 	useState,
 } from 'react';
 import {act} from 'react-dom/test-utils';
-<<<<<<< HEAD
-import {
-	CompositionManagerContext,
-	Internals,
-	LooseAnyComponent,
-	TAsset,
-} from 'remotion';
-=======
-import {Internals, TAsset} from 'remotion';
->>>>>>> 32f0755a
+import {CompositionManagerContext, Internals, TAsset} from 'remotion';
 
 let collectAssets = (): TAsset[] => [];
 
