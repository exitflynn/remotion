--- conflicted
+++ resolved
@@ -1062,31 +1062,31 @@
     },
   },
   {
-    title: 'Mux stats tutorial',
-    type: 'mux_video',
-    muxId: 'DDgXb2KfPk7xdvxEoyPkrl7GcybohNon',
-    description:
-      'An article on how to showcase your video stats by creating a dynamic animated video using Remotion and the Mux Data API.',
+    title: "Mux stats tutorial",
+    type: "mux_video",
+    muxId: "DDgXb2KfPk7xdvxEoyPkrl7GcybohNon",
+    description:
+      "An article on how to showcase your video stats by creating a dynamic animated video using Remotion and the Mux Data API.",
     height: 270,
     width: 480,
-    submittedOn: new Date('19-01-2022'),
-    links: [
-      {
-        type: 'source_code',
-        url: 'https://github.com/davekiss/mux-remotion-demo/',
-      },
-      {
-        type: 'video',
-        url: 'https://twitter.com/MuxHQ/status/1483514610380644357',
-      },
-      {
-        type: 'tutorial',
-        url: 'https://mux.com/blog/visualize-mux-data-with-remotion/',
-      },
-    ],
-    author: {
-      url: 'https://davekiss.com/',
-      name: 'Dave Kiss',
+    submittedOn: new Date("19-01-2022"),
+    links: [
+      {
+        type: "source_code",
+        url: "https://github.com/davekiss/mux-remotion-demo/",
+      },
+      {
+        type: "video",
+        url: "https://twitter.com/MuxHQ/status/1483514610380644357",
+      },
+      {
+        type: "tutorial",
+        url: "https://mux.com/blog/visualize-mux-data-with-remotion/",
+      },
+    ],
+    author: {
+      url: "https://davekiss.com/",
+      name: "Dave Kiss",
     },
   },
   {
@@ -1099,24 +1099,25 @@
     submittedOn: new Date("03-29-2022"),
     links: [
       {
-        type: 'source_code',
-        url: 'https://github.com/varunpbardwaj/remotion-audio-player-template/',
-      },
-      {
-        type: "video",
-	url: "https://portfolio-varunpbardwaj.vercel.app/remotion/neenaadena/",
-      },
-    ],
-    author: {
-      "url": "https://portfolio-varunpbardwaj.vercel.app",
-      "name": "Varun Bardwaj"
-    }
-},
-{
+        type: "source_code",
+        url: "https://github.com/varunpbardwaj/remotion-audio-player-template/",
+      },
+      {
+        type: "video",
+        url: "https://portfolio-varunpbardwaj.vercel.app/remotion/neenaadena/",
+      },
+    ],
+    author: {
+      url: "https://portfolio-varunpbardwaj.vercel.app",
+      name: "Varun Bardwaj",
+    },
+  },
+  {
     title: "Product Hunt Today",
     type: "mux_video",
     muxId: "9vegqVB2n02YrTL3c38HoOyd7Smytz01Hl3qaXI5KCOZM",
-    description: "Fully automated Twitter bot that tweets trending Product Hunt products every day.",
+    description:
+      "Fully automated Twitter bot that tweets trending Product Hunt products every day.",
     height: 720,
     width: 720,
     submittedOn: new Date("03-27-2022"),
@@ -1135,57 +1136,59 @@
       },
     ],
     author: {
-      "url": "https://easonchang.com/",
-      "name": "Eason Chang"
-    }
-  },
-  {
-	title: "Old french TV trailer (tribute)",
-	type: "mux_video",
-	muxId: "7tmF019NZLRuazoq5I7WFdacYz8bjJb4BTDEQ5cEkFe4",
-	description: "Video tribute to an old TV jingle called \"La trilogie du samedi\" broadcasted in the early 2000s in France on the channel M6.",
-	height: 1080,
-	width: 1920,
-	submittedOn: new Date("04-01-2022"),
-	links: [],
-	author: {
-		"url": "https://twitter.com/Slashgear_",
-		"name": "Antoine Caron & Mickaël Alves"
-	}
-  },
-  {
-    title: 'snappify ProductHunt GIF',
-    type: 'mux_video',
-    muxId: 'vOGnXmkV01R2WW6SuZRIykksh3uzEfRV900ieznAmc7Is',
-    description:
-      'An animated Logo used for the ProductHunt launch of snappify.',
+      url: "https://easonchang.com/",
+      name: "Eason Chang",
+    },
+  },
+  {
+    title: "Old french TV trailer (tribute)",
+    type: "mux_video",
+    muxId: "7tmF019NZLRuazoq5I7WFdacYz8bjJb4BTDEQ5cEkFe4",
+    description:
+      'Video tribute to an old TV jingle called "La trilogie du samedi" broadcasted in the early 2000s in France on the channel M6.',
+    height: 1080,
+    width: 1920,
+    submittedOn: new Date("04-01-2022"),
+    links: [],
+    author: {
+      url: "https://twitter.com/Slashgear_",
+      name: "Antoine Caron & Mickaël Alves",
+    },
+  },
+  {
+    title: "snappify ProductHunt GIF",
+    type: "mux_video",
+    muxId: "vOGnXmkV01R2WW6SuZRIykksh3uzEfRV900ieznAmc7Is",
+    description:
+      "An animated Logo used for the ProductHunt launch of snappify.",
     height: 960,
     width: 960,
     submittedOn: new Date("05-04-2022"),
     links: [
       {
-        type: 'source_code',
-        url: 'https://github.com/snappify-io/producthunt-gif',
-      },
-      {
-        type: 'website',
-        url: 'https://snappify.io/',
-      },
-      {
-        type: 'tutorial',
-        url: 'https://snappify.io/blog/create-producthunt-gif-with-remotion',
-      },
-    ],
-    author: {
-      url: 'https://twitter.com/dominiksumer',
-      name: 'Dominik Sumer',
+        type: "source_code",
+        url: "https://github.com/snappify-io/producthunt-gif",
+      },
+      {
+        type: "website",
+        url: "https://snappify.io/",
+      },
+      {
+        type: "tutorial",
+        url: "https://snappify.io/blog/create-producthunt-gif-with-remotion",
+      },
+    ],
+    author: {
+      url: "https://twitter.com/dominiksumer",
+      name: "Dominik Sumer",
     },
   },
   {
     title: "Master Duel Week",
     type: "mux_video",
     muxId: "nFm3f8VfvL6ag20093gMUtWfbAJe5F6s4z5LapxrpLcM",
-    description: "Automated Twitter bot that tweets a trading card game's meta deck weekly",
+    description:
+      "Automated Twitter bot that tweets a trading card game's meta deck weekly",
     height: 720,
     width: 720,
     submittedOn: new Date("05-08-2022"),
@@ -1204,9 +1207,9 @@
       },
     ],
     author: {
-      "url": "https://kallechen.github.io/",
-      "name": "Kalle Chen"
-    }
+      url: "https://kallechen.github.io/",
+      name: "Kalle Chen",
+    },
   },
   {
     title: "Video Ad",
@@ -1218,68 +1221,72 @@
     submittedOn: new Date("07-18-2022"),
     links: [],
     author: {
-      "url": "https://www.linkedin.com/in/sepehrsafari/",
-      "name": "Sepehr Safari"
-    }
-  },
-	{
-	title: "Top 15 smallest animals in this planet",
-	type: "mux_video",
-	muxId: "bQ5bHzbVsYngW5GF4iQxH601HyPnxHZCcXZas1zzQRAU",
-	description: "A simple Top List Video",
-	height: 1080,
-	width: 1920,
-	submittedOn: new Date("08-12-2022"),
-	links: [
-		{
-			type: "video",
-			url: "https://youtu.be/jDAwyWWWfkM",
-		},
-		{
-			type: "website",
-			url: "https://adavii.com/",
-		},
-	],
-	author: {
-		"url": "https://twitter.com/yuwan_kumar",
-		"name": "Yuwan Kumar"
-	}
-},
-<<<<<<< HEAD
-	
-{
-	title: "Blast Workout Rotato style 3D",
-	type: "mux_video",
-	muxId: "pw7GlBHgVlhwE9JMWMXk5ta01n2pPBEIgu8akS025zYB8",
-	description: "Blast Workout Rotato style 3D showcasing app features",
-	height: 1280,
-	width: 720,
-=======
-    {
-	title: "Blast Workout video trailer",
-	type: "mux_video",
-	muxId: "txrjnbtkqe1P701kHusZ4EeIY883aHVvVGF8xsAKKX24",
-	description: "Blast Workout video trailer as it is displayed on the play store",
-	height: 1080,
-	width: 1920,
->>>>>>> 2687b496
-	submittedOn: new Date("09-30-2022"),
-	links: [
-		{
-			type: "website",
-			url: "https://blastworkout.app",
-		},
-	],
-	author: {
-		"url": "https://blastworkout.app",
-		"name": "Mad Mustache Company"
-	}
-<<<<<<< HEAD
-},
-=======
-    },
->>>>>>> 2687b496
-		
+      url: "https://www.linkedin.com/in/sepehrsafari/",
+      name: "Sepehr Safari",
+    },
+  },
+  {
+    title: "Top 15 smallest animals in this planet",
+    type: "mux_video",
+    muxId: "bQ5bHzbVsYngW5GF4iQxH601HyPnxHZCcXZas1zzQRAU",
+    description: "A simple Top List Video",
+    height: 1080,
+    width: 1920,
+    submittedOn: new Date("08-12-2022"),
+    links: [
+      {
+        type: "video",
+        url: "https://youtu.be/jDAwyWWWfkM",
+      },
+      {
+        type: "website",
+        url: "https://adavii.com/",
+      },
+    ],
+    author: {
+      url: "https://twitter.com/yuwan_kumar",
+      name: "Yuwan Kumar",
+    },
+  },
+  {
+    title: "Blast Workout video trailer",
+    type: "mux_video",
+    muxId: "txrjnbtkqe1P701kHusZ4EeIY883aHVvVGF8xsAKKX24",
+    description:
+      "Blast Workout video trailer as it is displayed on the play store",
+    height: 1080,
+    width: 1920,
+    submittedOn: new Date("09-30-2022"),
+    links: [
+      {
+        type: "website",
+        url: "https://blastworkout.app",
+      },
+    ],
+    author: {
+      url: "https://blastworkout.app",
+      name: "Mad Mustache Company",
+    },
+  },
+  {
+    title: "Blast Workout Rotato style 3D",
+    type: "mux_video",
+    muxId: "pw7GlBHgVlhwE9JMWMXk5ta01n2pPBEIgu8akS025zYB8",
+    description: "Blast Workout Rotato style 3D showcasing app features",
+    height: 1280,
+    width: 720,
+    submittedOn: new Date("09-30-2022"),
+    links: [
+      {
+        type: "website",
+        url: "https://blastworkout.app",
+      },
+    ],
+    author: {
+      url: "https://blastworkout.app",
+      name: "Mad Mustache Company",
+    },
+  },
 ];
 
 const dateString = (date: Date) =>
