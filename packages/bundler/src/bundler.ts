--- conflicted
+++ resolved
@@ -19,6 +19,14 @@
 	}
 
 	return fs.promises.mkdtemp(path.join(os.tmpdir(), 'react-motion-graphics'));
+};
+
+const trimLeadingSlash = (p: string): string => {
+	if (p.startsWith('/')) {
+		return trimLeadingSlash(p.substr(1));
+	}
+
+	return p;
 };
 
 export const bundle = async (
@@ -55,27 +63,17 @@
 		throw new Error(errors[0].message + '\n' + errors[0].details);
 	}
 
-<<<<<<< HEAD
-	const indexHtmlDir = path.join(__dirname, '..', 'web', 'index.html');
-	const content = await fs.promises.readFile(indexHtmlDir, {
-		encoding: 'utf-8',
-	});
-	const withPublicPath = content.replace(
-		/%PUBLIC_PATH%/g,
-		options?.publicPath ?? '/'
-	);
-	const outPath = path.join(outDir, 'index.html');
-	await fs.promises.writeFile(outPath, withPublicPath);
-=======
+	const baseDir = options?.publicPath ?? '/';
+	const publicDir =
+		'/' + [trimLeadingSlash(baseDir), 'public'].filter(Boolean).join('/');
+
 	const from = path.join(process.cwd(), 'public');
 	const to = path.join(outDir, 'public');
 	if (fs.existsSync(from)) {
 		await copyDir(from, to);
 	}
->>>>>>> 44a52c17
 
-	// TODO: Make this better in Lambda
-	const html = indexHtml(`/public`);
+	const html = indexHtml(publicDir, baseDir);
 	fs.writeFileSync(path.join(outDir, 'index.html'), html);
 
 	return outDir;
