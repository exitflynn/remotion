--- conflicted
+++ resolved
@@ -19,7 +19,6 @@
 	enableCaching = Internals.DEFAULT_WEBPACK_CACHE_ENABLED,
 	inputProps,
 	envVariables,
-	publicPath,
 	maxTimelineTracks,
 }: {
 	entry: string;
@@ -31,7 +30,6 @@
 	enableCaching?: boolean;
 	inputProps?: object;
 	envVariables?: Record<string, string>;
-	publicPath?: string;
 	maxTimelineTracks: number;
 }): WebpackConfiguration => {
 	return webpackOverride({
@@ -101,11 +99,7 @@
 			globalObject: 'this',
 			filename: 'bundle.js',
 			path: outDir,
-<<<<<<< HEAD
-			publicPath: publicPath ?? '/',
-=======
 			devtoolModuleFilenameTemplate: '[resource-path]',
->>>>>>> 001a83f4
 		},
 		devServer: {
 			contentBase: path.resolve(__dirname, '..', 'web'),
