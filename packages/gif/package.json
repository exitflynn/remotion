--- conflicted
+++ resolved
@@ -20,11 +20,7 @@
 	"dependencies": {
 		"@react-gifs/tools": "^0.1.1",
 		"lru_map": "^0.4.1",
-<<<<<<< HEAD
-		"remotion": "2.5.1"
-=======
 		"remotion": "^2.5.4"
->>>>>>> 439e4634
 	},
 	"devDependencies": {
 		"@jonny/eslint-config": "^2.1.248",
